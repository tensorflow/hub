{
  "cells": [
    {
      "cell_type": "markdown",
      "metadata": {
        "id": "98rds-2OU-Rd"
      },
      "source": [
        "##### Copyright 2020 The TensorFlow Hub Authors.\n",
        "\n",
        "Licensed under the Apache License, Version 2.0 (the \"License\");"
      ]
    },
    {
      "cell_type": "code",
      "execution_count": null,
      "metadata": {
        "cellView": "form",
        "id": "1c95xMGcU5_Z"
      },
      "outputs": [],
      "source": [
        "#@title Copyright 2020 The TensorFlow Hub Authors. All Rights Reserved.\n",
        "#\n",
        "# Licensed under the Apache License, Version 2.0 (the \"License\");\n",
        "# you may not use this file except in compliance with the License.\n",
        "# You may obtain a copy of the License at\n",
        "#\n",
        "#     http://www.apache.org/licenses/LICENSE-2.0\n",
        "#\n",
        "# Unless required by applicable law or agreed to in writing, software\n",
        "# distributed under the License is distributed on an \"AS IS\" BASIS,\n",
        "# WITHOUT WARRANTIES OR CONDITIONS OF ANY KIND, either express or implied.\n",
        "# See the License for the specific language governing permissions and\n",
        "# limitations under the License.\n",
        "# =============================================================================="
      ]
    },
    {
      "cell_type": "markdown",
      "metadata": {
        "id": "V1UUX8SUUiMO"
      },
      "source": [
        "\u003ctable class=\"tfo-notebook-buttons\" align=\"left\"\u003e\n",
        "  \u003ctd\u003e\n",
        "    \u003ca target=\"_blank\" href=\"https://www.tensorflow.org/hub/tutorials/tf2_object_detection\"\u003e\u003cimg src=\"https://www.tensorflow.org/images/tf_logo_32px.png\" /\u003eView on TensorFlow.org\u003c/a\u003e\n",
        "  \u003c/td\u003e\n",
        "  \u003ctd\u003e\n",
        "    \u003ca target=\"_blank\" href=\"https://colab.research.google.com/github/tensorflow/hub/blob/master/examples/colab/tf2_object_detection.ipynb\"\u003e\u003cimg src=\"https://www.tensorflow.org/images/colab_logo_32px.png\" /\u003eRun in Google Colab\u003c/a\u003e\n",
        "  \u003c/td\u003e\n",
        "  \u003ctd\u003e\n",
        "    \u003ca target=\"_blank\" href=\"https://github.com/tensorflow/hub/blob/master/examples/colab/tf2_object_detection.ipynb\"\u003e\u003cimg src=\"https://www.tensorflow.org/images/GitHub-Mark-32px.png\" /\u003eView on GitHub\u003c/a\u003e\n",
        "  \u003c/td\u003e\n",
        "  \u003ctd\u003e\n",
        "    \u003ca href=\"https://storage.googleapis.com/tensorflow_docs/hub/examples/colab/tf2_object_detection.ipynb\"\u003e\u003cimg src=\"https://www.tensorflow.org/images/download_logo_32px.png\" /\u003eDownload notebook\u003c/a\u003e\n",
        "  \u003c/td\u003e\n",
        "  \u003ctd\u003e\n",
        "    \u003ca href=\"https://tfhub.dev/tensorflow/collections/object_detection/1\"\u003e\u003cimg src=\"https://www.tensorflow.org/images/hub_logo_32px.png\" /\u003eSee TF Hub models\u003c/a\u003e\n",
        "  \u003c/td\u003e\n",
        "\u003c/table\u003e"
      ]
    },
    {
      "cell_type": "markdown",
      "metadata": {
        "id": "rOvvWAVTkMR7"
      },
      "source": [
        "# TensorFlow Hub Object Detection Colab\n",
        "\n",
        "Welcome to the TensorFlow Hub Object Detection Colab! This notebook will take you through the steps of running an \"out-of-the-box\" object detection model on images."
      ]
    },
    {
      "cell_type": "markdown",
      "metadata": {
        "id": "IRImnk_7WOq1"
      },
      "source": [
        "### More models\n",
<<<<<<< HEAD
        "[This](https://tfhub.dev/tensorflow/collections/object_detection/1) collection contains TF 2 object detection models that have been trained on the COCO 2017 dataset. [Here](https://tfhub.dev/s?module-type=image-object-detection) you can find all object detection models that are currently hosted on TensorFlow Hub."
=======
        "[This](https://tfhub.dev/tensorflow/collections/object_detection/1) collection contains TF 2 object detection models that have been trained on the COCO 2017 dataset. [Here](https://tfhub.dev/s?module-type=image-object-detection) you can find all object detection models that are currently hosted on [tfhub.dev](https://tfhub.dev/)."
>>>>>>> 133b0ca9
      ]
    },
    {
      "cell_type": "markdown",
      "metadata": {
        "id": "vPs64QA1Zdov"
      },
      "source": [
        "## Imports and Setup\n",
        "\n",
        "Let's start with the base imports."
      ]
    },
    {
      "cell_type": "code",
      "execution_count": null,
      "metadata": {
        "id": "Xk4FU-jx9kc3"
      },
      "outputs": [],
      "source": [
        "# This Colab requires TF 2.5.\n",
        "!pip install -U tensorflow\u003e=2.5"
      ]
    },
    {
      "cell_type": "code",
      "execution_count": null,
      "metadata": {
        "id": "yn5_uV1HLvaz"
      },
      "outputs": [],
      "source": [
        "import os\n",
        "import pathlib\n",
        "\n",
        "import matplotlib\n",
        "import matplotlib.pyplot as plt\n",
        "\n",
        "import io\n",
        "import scipy.misc\n",
        "import numpy as np\n",
        "from six import BytesIO\n",
        "from PIL import Image, ImageDraw, ImageFont\n",
        "from six.moves.urllib.request import urlopen\n",
        "\n",
        "import tensorflow as tf\n",
        "import tensorflow_hub as hub\n",
        "\n",
        "tf.get_logger().setLevel('ERROR')"
      ]
    },
    {
      "cell_type": "markdown",
      "metadata": {
        "id": "IogyryF2lFBL"
      },
      "source": [
        "## Utilities\n",
        "\n",
        "Run the following cell to create some utils that will be needed later:\n",
        "\n",
        "- Helper method to load an image\n",
        "- Map of Model Name to TF Hub handle\n",
        "- List of tuples with Human Keypoints for the COCO 2017 dataset. This is needed for models with keyponts."
      ]
    },
    {
      "cell_type": "code",
      "execution_count": null,
      "metadata": {
        "cellView": "form",
        "id": "-y9R0Xllefec"
      },
      "outputs": [],
      "source": [
        "# @title Run this!!\n",
        "\n",
        "def load_image_into_numpy_array(path):\n",
        "  \"\"\"Load an image from file into a numpy array.\n",
        "\n",
        "  Puts image into numpy array to feed into tensorflow graph.\n",
        "  Note that by convention we put it into a numpy array with shape\n",
        "  (height, width, channels), where channels=3 for RGB.\n",
        "\n",
        "  Args:\n",
        "    path: the file path to the image\n",
        "\n",
        "  Returns:\n",
        "    uint8 numpy array with shape (img_height, img_width, 3)\n",
        "  \"\"\"\n",
        "  image = None\n",
        "  if(path.startswith('http')):\n",
        "    response = urlopen(path)\n",
        "    image_data = response.read()\n",
        "    image_data = BytesIO(image_data)\n",
        "    image = Image.open(image_data)\n",
        "  else:\n",
        "    image_data = tf.io.gfile.GFile(path, 'rb').read()\n",
        "    image = Image.open(BytesIO(image_data))\n",
        "\n",
        "  (im_width, im_height) = image.size\n",
        "  return np.array(image.getdata()).reshape(\n",
        "      (1, im_height, im_width, 3)).astype(np.uint8)\n",
        "\n",
        "\n",
        "ALL_MODELS = {\n",
        "'CenterNet HourGlass104 512x512' : 'https://tfhub.dev/tensorflow/centernet/hourglass_512x512/1',\n",
        "'CenterNet HourGlass104 Keypoints 512x512' : 'https://tfhub.dev/tensorflow/centernet/hourglass_512x512_kpts/1',\n",
        "'CenterNet HourGlass104 1024x1024' : 'https://tfhub.dev/tensorflow/centernet/hourglass_1024x1024/1',\n",
        "'CenterNet HourGlass104 Keypoints 1024x1024' : 'https://tfhub.dev/tensorflow/centernet/hourglass_1024x1024_kpts/1',\n",
        "'CenterNet Resnet50 V1 FPN 512x512' : 'https://tfhub.dev/tensorflow/centernet/resnet50v1_fpn_512x512/1',\n",
        "'CenterNet Resnet50 V1 FPN Keypoints 512x512' : 'https://tfhub.dev/tensorflow/centernet/resnet50v1_fpn_512x512_kpts/1',\n",
        "'CenterNet Resnet101 V1 FPN 512x512' : 'https://tfhub.dev/tensorflow/centernet/resnet101v1_fpn_512x512/1',\n",
        "'CenterNet Resnet50 V2 512x512' : 'https://tfhub.dev/tensorflow/centernet/resnet50v2_512x512/1',\n",
        "'CenterNet Resnet50 V2 Keypoints 512x512' : 'https://tfhub.dev/tensorflow/centernet/resnet50v2_512x512_kpts/1',\n",
        "'EfficientDet D0 512x512' : 'https://tfhub.dev/tensorflow/efficientdet/d0/1',\n",
        "'EfficientDet D1 640x640' : 'https://tfhub.dev/tensorflow/efficientdet/d1/1',\n",
        "'EfficientDet D2 768x768' : 'https://tfhub.dev/tensorflow/efficientdet/d2/1',\n",
        "'EfficientDet D3 896x896' : 'https://tfhub.dev/tensorflow/efficientdet/d3/1',\n",
        "'EfficientDet D4 1024x1024' : 'https://tfhub.dev/tensorflow/efficientdet/d4/1',\n",
        "'EfficientDet D5 1280x1280' : 'https://tfhub.dev/tensorflow/efficientdet/d5/1',\n",
        "'EfficientDet D6 1280x1280' : 'https://tfhub.dev/tensorflow/efficientdet/d6/1',\n",
        "'EfficientDet D7 1536x1536' : 'https://tfhub.dev/tensorflow/efficientdet/d7/1',\n",
        "'SSD MobileNet v2 320x320' : 'https://tfhub.dev/tensorflow/ssd_mobilenet_v2/2',\n",
        "'SSD MobileNet V1 FPN 640x640' : 'https://tfhub.dev/tensorflow/ssd_mobilenet_v1/fpn_640x640/1',\n",
        "'SSD MobileNet V2 FPNLite 320x320' : 'https://tfhub.dev/tensorflow/ssd_mobilenet_v2/fpnlite_320x320/1',\n",
        "'SSD MobileNet V2 FPNLite 640x640' : 'https://tfhub.dev/tensorflow/ssd_mobilenet_v2/fpnlite_640x640/1',\n",
        "'SSD ResNet50 V1 FPN 640x640 (RetinaNet50)' : 'https://tfhub.dev/tensorflow/retinanet/resnet50_v1_fpn_640x640/1',\n",
        "'SSD ResNet50 V1 FPN 1024x1024 (RetinaNet50)' : 'https://tfhub.dev/tensorflow/retinanet/resnet50_v1_fpn_1024x1024/1',\n",
        "'SSD ResNet101 V1 FPN 640x640 (RetinaNet101)' : 'https://tfhub.dev/tensorflow/retinanet/resnet101_v1_fpn_640x640/1',\n",
        "'SSD ResNet101 V1 FPN 1024x1024 (RetinaNet101)' : 'https://tfhub.dev/tensorflow/retinanet/resnet101_v1_fpn_1024x1024/1',\n",
        "'SSD ResNet152 V1 FPN 640x640 (RetinaNet152)' : 'https://tfhub.dev/tensorflow/retinanet/resnet152_v1_fpn_640x640/1',\n",
        "'SSD ResNet152 V1 FPN 1024x1024 (RetinaNet152)' : 'https://tfhub.dev/tensorflow/retinanet/resnet152_v1_fpn_1024x1024/1',\n",
        "'Faster R-CNN ResNet50 V1 640x640' : 'https://tfhub.dev/tensorflow/faster_rcnn/resnet50_v1_640x640/1',\n",
        "'Faster R-CNN ResNet50 V1 1024x1024' : 'https://tfhub.dev/tensorflow/faster_rcnn/resnet50_v1_1024x1024/1',\n",
        "'Faster R-CNN ResNet50 V1 800x1333' : 'https://tfhub.dev/tensorflow/faster_rcnn/resnet50_v1_800x1333/1',\n",
        "'Faster R-CNN ResNet101 V1 640x640' : 'https://tfhub.dev/tensorflow/faster_rcnn/resnet101_v1_640x640/1',\n",
        "'Faster R-CNN ResNet101 V1 1024x1024' : 'https://tfhub.dev/tensorflow/faster_rcnn/resnet101_v1_1024x1024/1',\n",
        "'Faster R-CNN ResNet101 V1 800x1333' : 'https://tfhub.dev/tensorflow/faster_rcnn/resnet101_v1_800x1333/1',\n",
        "'Faster R-CNN ResNet152 V1 640x640' : 'https://tfhub.dev/tensorflow/faster_rcnn/resnet152_v1_640x640/1',\n",
        "'Faster R-CNN ResNet152 V1 1024x1024' : 'https://tfhub.dev/tensorflow/faster_rcnn/resnet152_v1_1024x1024/1',\n",
        "'Faster R-CNN ResNet152 V1 800x1333' : 'https://tfhub.dev/tensorflow/faster_rcnn/resnet152_v1_800x1333/1',\n",
        "'Faster R-CNN Inception ResNet V2 640x640' : 'https://tfhub.dev/tensorflow/faster_rcnn/inception_resnet_v2_640x640/1',\n",
        "'Faster R-CNN Inception ResNet V2 1024x1024' : 'https://tfhub.dev/tensorflow/faster_rcnn/inception_resnet_v2_1024x1024/1',\n",
        "'Mask R-CNN Inception ResNet V2 1024x1024' : 'https://tfhub.dev/tensorflow/mask_rcnn/inception_resnet_v2_1024x1024/1'\n",
        "}\n",
        "\n",
        "IMAGES_FOR_TEST = {\n",
        "  'Beach' : 'models/research/object_detection/test_images/image2.jpg',\n",
        "  'Dogs' : 'models/research/object_detection/test_images/image1.jpg',\n",
        "  # By Heiko Gorski, Source: https://commons.wikimedia.org/wiki/File:Naxos_Taverna.jpg\n",
        "  'Naxos Taverna' : 'https://upload.wikimedia.org/wikipedia/commons/6/60/Naxos_Taverna.jpg',\n",
        "  # Source: https://commons.wikimedia.org/wiki/File:The_Coleoptera_of_the_British_islands_(Plate_125)_(8592917784).jpg\n",
        "  'Beatles' : 'https://upload.wikimedia.org/wikipedia/commons/1/1b/The_Coleoptera_of_the_British_islands_%28Plate_125%29_%288592917784%29.jpg',\n",
        "  # By Américo Toledano, Source: https://commons.wikimedia.org/wiki/File:Biblioteca_Maim%C3%B3nides,_Campus_Universitario_de_Rabanales_007.jpg\n",
        "  'Phones' : 'https://upload.wikimedia.org/wikipedia/commons/thumb/0/0d/Biblioteca_Maim%C3%B3nides%2C_Campus_Universitario_de_Rabanales_007.jpg/1024px-Biblioteca_Maim%C3%B3nides%2C_Campus_Universitario_de_Rabanales_007.jpg',\n",
        "  # Source: https://commons.wikimedia.org/wiki/File:The_smaller_British_birds_(8053836633).jpg\n",
        "  'Birds' : 'https://upload.wikimedia.org/wikipedia/commons/0/09/The_smaller_British_birds_%288053836633%29.jpg',\n",
        "}\n",
        "\n",
        "COCO17_HUMAN_POSE_KEYPOINTS = [(0, 1),\n",
        " (0, 2),\n",
        " (1, 3),\n",
        " (2, 4),\n",
        " (0, 5),\n",
        " (0, 6),\n",
        " (5, 7),\n",
        " (7, 9),\n",
        " (6, 8),\n",
        " (8, 10),\n",
        " (5, 6),\n",
        " (5, 11),\n",
        " (6, 12),\n",
        " (11, 12),\n",
        " (11, 13),\n",
        " (13, 15),\n",
        " (12, 14),\n",
        " (14, 16)]"
      ]
    },
    {
      "cell_type": "markdown",
      "metadata": {
        "id": "14bNk1gzh0TN"
      },
      "source": [
        "## Visualization tools\n",
        "\n",
        "To visualize the images with the proper detected boxes, keypoints and segmentation, we will use the TensorFlow Object Detection API. To install it we will clone the repo."
      ]
    },
    {
      "cell_type": "code",
      "execution_count": null,
      "metadata": {
        "id": "oi28cqGGFWnY"
      },
      "outputs": [],
      "source": [
        "# Clone the tensorflow models repository\n",
        "!git clone --depth 1 https://github.com/tensorflow/models"
      ]
    },
    {
      "cell_type": "markdown",
      "metadata": {
        "id": "yX3pb_pXDjYA"
      },
      "source": [
        "Intalling the Object Detection API"
      ]
    },
    {
      "cell_type": "code",
      "execution_count": null,
      "metadata": {
        "id": "NwdsBdGhFanc"
      },
      "outputs": [],
      "source": [
        "%%bash\n",
        "sudo apt install -y protobuf-compiler\n",
        "cd models/research/\n",
        "protoc object_detection/protos/*.proto --python_out=.\n",
        "cp object_detection/packages/tf2/setup.py .\n",
        "python -m pip install .\n"
      ]
    },
    {
      "cell_type": "markdown",
      "metadata": {
        "id": "3yDNgIx-kV7X"
      },
      "source": [
        "Now we can import the dependencies we will need later"
      ]
    },
    {
      "cell_type": "code",
      "execution_count": null,
      "metadata": {
        "id": "2JCeQU3fkayh"
      },
      "outputs": [],
      "source": [
        "from object_detection.utils import label_map_util\n",
        "from object_detection.utils import visualization_utils as viz_utils\n",
        "from object_detection.utils import ops as utils_ops\n",
        "\n",
        "%matplotlib inline"
      ]
    },
    {
      "cell_type": "markdown",
      "metadata": {
        "id": "NKtD0IeclbL5"
      },
      "source": [
        "### Load label map data (for plotting).\n",
        "\n",
        "Label maps correspond index numbers to category names, so that when our convolution network predicts `5`, we know that this corresponds to `airplane`.  Here we use internal utility functions, but anything that returns a dictionary mapping integers to appropriate string labels would be fine.\n",
        "\n",
        "We are going, for simplicity, to load from the repository that we loaded the Object Detection API code"
      ]
    },
    {
      "cell_type": "code",
      "execution_count": null,
      "metadata": {
        "id": "5mucYUS6exUJ"
      },
      "outputs": [],
      "source": [
        "PATH_TO_LABELS = './models/research/object_detection/data/mscoco_label_map.pbtxt'\n",
        "category_index = label_map_util.create_category_index_from_labelmap(PATH_TO_LABELS, use_display_name=True)"
      ]
    },
    {
      "cell_type": "markdown",
      "metadata": {
        "id": "6917xnUSlp9x"
      },
      "source": [
        "## Build a detection model and load pre-trained model weights\n",
        "\n",
        "Here we will choose which Object Detection model we will use.\n",
        "Select the architecture and it will be loaded automatically.\n",
        "If you want to change the model to try other architectures later, just change the next cell and execute following ones.\n",
        "\n",
        "**Tip:** if you want to read more details about the selected model, you can follow the link (model handle) and read additional documentation on TF Hub. After you select a model, we will print the handle to make it easier."
      ]
    },
    {
      "cell_type": "code",
      "execution_count": null,
      "metadata": {
        "id": "HtwrSqvakTNn"
      },
      "outputs": [],
      "source": [
        "#@title Model Selection { display-mode: \"form\", run: \"auto\" }\n",
        "model_display_name = 'CenterNet HourGlass104 Keypoints 512x512' # @param ['CenterNet HourGlass104 512x512','CenterNet HourGlass104 Keypoints 512x512','CenterNet HourGlass104 1024x1024','CenterNet HourGlass104 Keypoints 1024x1024','CenterNet Resnet50 V1 FPN 512x512','CenterNet Resnet50 V1 FPN Keypoints 512x512','CenterNet Resnet101 V1 FPN 512x512','CenterNet Resnet50 V2 512x512','CenterNet Resnet50 V2 Keypoints 512x512','EfficientDet D0 512x512','EfficientDet D1 640x640','EfficientDet D2 768x768','EfficientDet D3 896x896','EfficientDet D4 1024x1024','EfficientDet D5 1280x1280','EfficientDet D6 1280x1280','EfficientDet D7 1536x1536','SSD MobileNet v2 320x320','SSD MobileNet V1 FPN 640x640','SSD MobileNet V2 FPNLite 320x320','SSD MobileNet V2 FPNLite 640x640','SSD ResNet50 V1 FPN 640x640 (RetinaNet50)','SSD ResNet50 V1 FPN 1024x1024 (RetinaNet50)','SSD ResNet101 V1 FPN 640x640 (RetinaNet101)','SSD ResNet101 V1 FPN 1024x1024 (RetinaNet101)','SSD ResNet152 V1 FPN 640x640 (RetinaNet152)','SSD ResNet152 V1 FPN 1024x1024 (RetinaNet152)','Faster R-CNN ResNet50 V1 640x640','Faster R-CNN ResNet50 V1 1024x1024','Faster R-CNN ResNet50 V1 800x1333','Faster R-CNN ResNet101 V1 640x640','Faster R-CNN ResNet101 V1 1024x1024','Faster R-CNN ResNet101 V1 800x1333','Faster R-CNN ResNet152 V1 640x640','Faster R-CNN ResNet152 V1 1024x1024','Faster R-CNN ResNet152 V1 800x1333','Faster R-CNN Inception ResNet V2 640x640','Faster R-CNN Inception ResNet V2 1024x1024','Mask R-CNN Inception ResNet V2 1024x1024']\n",
        "model_handle = ALL_MODELS[model_display_name]\n",
        "\n",
        "print('Selected model:'+ model_display_name)\n",
        "print('Model Handle at TensorFlow Hub: {}'.format(model_handle))"
      ]
    },
    {
      "cell_type": "markdown",
      "metadata": {
        "id": "muhUt-wWL582"
      },
      "source": [
        "## Loading the selected model from TensorFlow Hub\n",
        "\n",
        "Here we just need the model handle that was selected and use the Tensorflow Hub library to load it to memory.\n"
      ]
    },
    {
      "cell_type": "code",
      "execution_count": null,
      "metadata": {
        "id": "rBuD07fLlcEO"
      },
      "outputs": [],
      "source": [
        "print('loading model...')\n",
        "hub_model = hub.load(model_handle)\n",
        "print('model loaded!')"
      ]
    },
    {
      "cell_type": "markdown",
      "metadata": {
        "id": "GIawRDKPPnd4"
      },
      "source": [
        "## Loading an image\n",
        "\n",
        "Let's try the model on a simple image. To help with this, we provide a list of test images.\n",
        "\n",
        "Here are some simple things to try out if you are curious:\n",
        "* Try running inference on your own images, just upload them to colab and load the same way it's done in the cell below.\n",
        "* Modify some of the input images and see if detection still works.  Some simple things to try out here include flipping the image horizontally, or converting to grayscale (note that we still expect the input image to have 3 channels).\n",
        "\n",
        "**Be careful:** when using images with an alpha channel, the model expect 3 channels images and the alpha will count as a 4th.\n",
        "\n"
      ]
    },
    {
      "cell_type": "code",
      "execution_count": null,
      "metadata": {
        "id": "hX-AWUQ1wIEr"
      },
      "outputs": [],
      "source": [
        "#@title Image Selection (don't forget to execute the cell!) { display-mode: \"form\"}\n",
        "selected_image = 'Beach' # @param ['Beach', 'Dogs', 'Naxos Taverna', 'Beatles', 'Phones', 'Birds']\n",
        "flip_image_horizontally = False #@param {type:\"boolean\"}\n",
        "convert_image_to_grayscale = False #@param {type:\"boolean\"}\n",
        "\n",
        "image_path = IMAGES_FOR_TEST[selected_image]\n",
        "image_np = load_image_into_numpy_array(image_path)\n",
        "\n",
        "# Flip horizontally\n",
        "if(flip_image_horizontally):\n",
        "  image_np[0] = np.fliplr(image_np[0]).copy()\n",
        "\n",
        "# Convert image to grayscale\n",
        "if(convert_image_to_grayscale):\n",
        "  image_np[0] = np.tile(\n",
        "    np.mean(image_np[0], 2, keepdims=True), (1, 1, 3)).astype(np.uint8)\n",
        "\n",
        "plt.figure(figsize=(24,32))\n",
        "plt.imshow(image_np[0])\n",
        "plt.show()"
      ]
    },
    {
      "cell_type": "markdown",
      "metadata": {
        "id": "FTHsFjR6HNwb"
      },
      "source": [
        "## Doing the inference\n",
        "\n",
        "To do the inference we just need to call our TF Hub loaded model.\n",
        "\n",
        "Things you can try:\n",
        "* Print out `result['detection_boxes']` and try to match the box locations to the boxes in the image.  Notice that coordinates are given in normalized form (i.e., in the interval [0, 1]).\n",
        "* inspect other output keys present in the result. A full documentation can be seen on the models documentation page (pointing your browser to the model handle printed earlier)"
      ]
    },
    {
      "cell_type": "code",
      "execution_count": null,
      "metadata": {
        "id": "Gb_siXKcnnGC"
      },
      "outputs": [],
      "source": [
        "# running inference\n",
        "results = hub_model(image_np)\n",
        "\n",
        "# different object detection models have additional results\n",
        "# all of them are explained in the documentation\n",
        "result = {key:value.numpy() for key,value in results.items()}\n",
        "print(result.keys())"
      ]
    },
    {
      "cell_type": "markdown",
      "metadata": {
        "id": "IZ5VYaBoeeFM"
      },
      "source": [
        "## Visualizing the results\n",
        "\n",
        "Here is where we will need the TensorFlow Object Detection API to show the squares from the inference step (and the keypoints when available).\n",
        "\n",
        "the full documentation of this method can be seen [here](https://github.com/tensorflow/models/blob/master/research/object_detection/utils/visualization_utils.py)\n",
        "\n",
        "Here you can, for example, set `min_score_thresh` to other values (between 0 and 1) to allow more detections in or to filter out more detections."
      ]
    },
    {
      "cell_type": "code",
      "execution_count": null,
      "metadata": {
        "id": "2O7rV8g9s8Bz"
      },
      "outputs": [],
      "source": [
        "label_id_offset = 0\n",
        "image_np_with_detections = image_np.copy()\n",
        "\n",
        "# Use keypoints if available in detections\n",
        "keypoints, keypoint_scores = None, None\n",
        "if 'detection_keypoints' in result:\n",
        "  keypoints = result['detection_keypoints'][0]\n",
        "  keypoint_scores = result['detection_keypoint_scores'][0]\n",
        "\n",
        "viz_utils.visualize_boxes_and_labels_on_image_array(\n",
        "      image_np_with_detections[0],\n",
        "      result['detection_boxes'][0],\n",
        "      (result['detection_classes'][0] + label_id_offset).astype(int),\n",
        "      result['detection_scores'][0],\n",
        "      category_index,\n",
        "      use_normalized_coordinates=True,\n",
        "      max_boxes_to_draw=200,\n",
        "      min_score_thresh=.30,\n",
        "      agnostic_mode=False,\n",
        "      keypoints=keypoints,\n",
        "      keypoint_scores=keypoint_scores,\n",
        "      keypoint_edges=COCO17_HUMAN_POSE_KEYPOINTS)\n",
        "\n",
        "plt.figure(figsize=(24,32))\n",
        "plt.imshow(image_np_with_detections[0])\n",
        "plt.show()"
      ]
    },
    {
      "cell_type": "markdown",
      "metadata": {
        "id": "Qaw6Xi08NpEP"
      },
      "source": [
        "## [Optional]\n",
        "\n",
        "Among the available object detection models there's Mask R-CNN and the output of this model allows instance segmentation.\n",
        "\n",
        "To visualize it we will use the same method we did before but adding an aditional parameter: `instance_masks=output_dict.get('detection_masks_reframed', None)`\n"
      ]
    },
    {
      "cell_type": "code",
      "execution_count": null,
      "metadata": {
        "id": "zl3qdtR1OvM_"
      },
      "outputs": [],
      "source": [
        "# Handle models with masks:\n",
        "image_np_with_mask = image_np.copy()\n",
        "\n",
        "if 'detection_masks' in result:\n",
        "  # we need to convert np.arrays to tensors\n",
        "  detection_masks = tf.convert_to_tensor(result['detection_masks'][0])\n",
        "  detection_boxes = tf.convert_to_tensor(result['detection_boxes'][0])\n",
        "\n",
        "  # Reframe the the bbox mask to the image size.\n",
        "  detection_masks_reframed = utils_ops.reframe_box_masks_to_image_masks(\n",
        "            detection_masks, detection_boxes,\n",
        "              image_np.shape[1], image_np.shape[2])\n",
        "  detection_masks_reframed = tf.cast(detection_masks_reframed \u003e 0.5,\n",
        "                                      tf.uint8)\n",
        "  result['detection_masks_reframed'] = detection_masks_reframed.numpy()\n",
        "\n",
        "viz_utils.visualize_boxes_and_labels_on_image_array(\n",
        "      image_np_with_mask[0],\n",
        "      result['detection_boxes'][0],\n",
        "      (result['detection_classes'][0] + label_id_offset).astype(int),\n",
        "      result['detection_scores'][0],\n",
        "      category_index,\n",
        "      use_normalized_coordinates=True,\n",
        "      max_boxes_to_draw=200,\n",
        "      min_score_thresh=.30,\n",
        "      agnostic_mode=False,\n",
        "      instance_masks=result.get('detection_masks_reframed', None),\n",
        "      line_thickness=8)\n",
        "\n",
        "plt.figure(figsize=(24,32))\n",
        "plt.imshow(image_np_with_mask[0])\n",
        "plt.show()"
      ]
    }
  ],
  "metadata": {
    "colab": {
      "collapsed_sections": [],
      "name": "Object Detection Inference on TF 2 and TF Hub",
      "private_outputs": true,
      "provenance": [],
      "toc_visible": true
    },
    "kernelspec": {
      "display_name": "Python 3",
      "name": "python3"
    }
  },
  "nbformat": 4,
  "nbformat_minor": 0
}<|MERGE_RESOLUTION|>--- conflicted
+++ resolved
@@ -79,11 +79,7 @@
       },
       "source": [
         "### More models\n",
-<<<<<<< HEAD
-        "[This](https://tfhub.dev/tensorflow/collections/object_detection/1) collection contains TF 2 object detection models that have been trained on the COCO 2017 dataset. [Here](https://tfhub.dev/s?module-type=image-object-detection) you can find all object detection models that are currently hosted on TensorFlow Hub."
-=======
         "[This](https://tfhub.dev/tensorflow/collections/object_detection/1) collection contains TF 2 object detection models that have been trained on the COCO 2017 dataset. [Here](https://tfhub.dev/s?module-type=image-object-detection) you can find all object detection models that are currently hosted on [tfhub.dev](https://tfhub.dev/)."
->>>>>>> 133b0ca9
       ]
     },
     {
